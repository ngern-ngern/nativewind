--- conflicted
+++ resolved
@@ -111,12 +111,8 @@
   ) {
     const { platform, preview } = usePlatform();
 
-<<<<<<< HEAD
     const { classes, allClasses, isComponent, isParent } = withClassNames({
-=======
-    const { classes, allClasses, isComponent } = withClassNames({
       baseClassName,
->>>>>>> 469c6af4
       className,
       twClassName,
       baseTw,
