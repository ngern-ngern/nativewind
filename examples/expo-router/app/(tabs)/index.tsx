import React, { useEffect, useState } from "react";
import { Text, View, Pressable } from "react-native";
import { vars } from "nativewind";

const textColors = [
  "text-black",
  "text-red-500",
  "text-green-500",
  "text-blue-500",
];

export default function Page() {
  let [isPartyTime, setParty] = useState(false);
  let [textColor, setTextColor] = useState(0);

  useEffect(() => {
    if (isPartyTime) {
      const textInterval = setInterval(
        () => setTextColor((color) => ++color % textColors.length),
        1000,
      );
      return () => clearInterval(textInterval);
    } else {
      setTextColor(0);
    }
  }, [isPartyTime]);

  let textClassNames = `text-6xl font-bold transition-colors ${textColors[textColor]}`;
  let buttonClassNames =
    "rounded-md bg-indigo-500 mt-6 self-start flex-column flex-shrink";

  if (isPartyTime) {
    textClassNames += ` animate-bounce animate-spin`;
    buttonClassNames += ` animate-spin`;
  }

  return (
<<<<<<< HEAD
    <View className="p-4 flex-1 items-center">
      <View className="flex-1 max-w-4xl justify-center">
        <Text className={textClassNames}>Hello, Expo!</Text>
        <Pressable
          className={buttonClassNames}
          onPress={() => setParty(!isPartyTime)}
        >
          <Text className="text-white p-4">
            {isPartyTime ? "Stop the party 🛑" : "Start the party 🎉"}
          </Text>
        </Pressable>
      </View>
=======
    <View className="bg-white active:bg-black bg-yellow-500">
      <Text>test2</Text>
>>>>>>> bab9a8bc
    </View>
  );
}<|MERGE_RESOLUTION|>--- conflicted
+++ resolved
@@ -1,6 +1,5 @@
 import React, { useEffect, useState } from "react";
 import { Text, View, Pressable } from "react-native";
-import { vars } from "nativewind";
 
 const textColors = [
   "text-black",
@@ -35,7 +34,6 @@
   }
 
   return (
-<<<<<<< HEAD
     <View className="p-4 flex-1 items-center">
       <View className="flex-1 max-w-4xl justify-center">
         <Text className={textClassNames}>Hello, Expo!</Text>
@@ -48,10 +46,6 @@
           </Text>
         </Pressable>
       </View>
-=======
-    <View className="bg-white active:bg-black bg-yellow-500">
-      <Text>test2</Text>
->>>>>>> bab9a8bc
     </View>
   );
 }