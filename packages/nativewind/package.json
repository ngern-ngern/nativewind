{
  "version": "3.0.0-next.1-158-gbd36992",
  "name": "nativewind",
  "description": "Use Tailwindcss in your cross-platform React Native applications",
  "main": "dist/index.js",
  "types": "dist/index.d.ts",
  "sideEffects": false,
  "keywords": [
    "react-native",
    "react",
    "native",
    "tailwind",
    "tailwindcss",
    "theme",
    "style"
  ],
  "license": "MIT",
  "repository": {
    "type": "git",
    "url": "https://github.com/marklawlor/nativewind.git"
  },
  "author": {
    "name": "Mark Lawlor",
    "url": "https://github.com/marklawlor"
  },
  "homepage": "https://nativewind.dev",
  "bugs": {
    "url": "https://github.com/marklawlor/nativewind/issues"
  },
  "engines": {
    "node": ">=14.18"
  },
  "scripts": {
    "test": "jest",
    "test:debug": "node --inspect-brk node_modules/.bin/jest --runInBand",
    "lint": "eslint .",
    "prepublishOnly": "npm run build",
    "build": "rm -rf dist && tsc -p tsconfig.build.json",
    "experiment": "npm run build;npm version $(git describe --tags) --no-git-tag-version;npm publish --tag experiment"
  },
  "files": [
    "babel.js",
    "dist/",
    "metro.js",
    "plugin.js",
    "tailwind.js",
    "tailwind/",
    "types.d.ts"
  ],
  "dependencies": {
    "@babel/helper-module-imports": "7.18.6",
    "@babel/types": "7.19.4",
    "class-variance-authority": "^0.2.4",
    "css-tree": "^2.2.1",
    "find-cache-dir": "^3.3.2",
    "jest-expo": "^46.0.1",
    "micromatch": "^4.0.5",
    "react-is": "^18.1.0",
    "tailwind-merge": "^1.7.0",
    "use-sync-external-store": "^1.1.0"
  },
  "devDependencies": {
    "@babel/core": "7.19.3",
    "@babel/plugin-syntax-jsx": "7.18.6",
<<<<<<< HEAD
=======
    "@cspell/eslint-plugin": "6.13.1",
>>>>>>> 74a1c164
    "@testing-library/react-hooks": "8.0.1",
    "@testing-library/react-native": "11.3.0",
    "@types/css-tree": "^1.0.7",
    "@types/find-cache-dir": "^3.2.1",
    "@types/jest": "29.2.0",
    "@types/micromatch": "4.0.2",
    "@types/react": "18.0.24",
    "@types/react-is": "17.0.3",
    "@types/react-native": "0.70.6",
    "@types/use-sync-external-store": "0.0.3",
<<<<<<< HEAD
    "babel-plugin-tester": "10.1.0",
    "jest": "29.2.1",
    "jest-environment-jsdom": "29.2.1",
    "metro-react-native-babel-preset": "0.73.2",
=======
    "@typescript-eslint/eslint-plugin": "5.41.0",
    "@typescript-eslint/parser": "5.41.0",
    "babel-plugin-tester": "10.1.0",
    "jest": "29.2.2",
    "jest-environment-jsdom": "29.2.2",
    "metro-react-native-babel-preset": "0.73.3",
    "moti": "0.20.0",
>>>>>>> 74a1c164
    "react": "18.2.0",
    "react-dom": "18.2.0",
    "react-native": "0.70.4",
    "react-native-svg": "13.4.0",
    "react-native-web": "0.18.9",
    "react-test-renderer": "18.2.0",
    "tailwindcss": "3.2.1",
    "ts-jest": "29.0.3",
    "typescript": "4.8.4"
  },
  "peerDependencies": {
    "tailwindcss": "~3"
  }
}<|MERGE_RESOLUTION|>--- conflicted
+++ resolved
@@ -62,10 +62,6 @@
   "devDependencies": {
     "@babel/core": "7.19.3",
     "@babel/plugin-syntax-jsx": "7.18.6",
-<<<<<<< HEAD
-=======
-    "@cspell/eslint-plugin": "6.13.1",
->>>>>>> 74a1c164
     "@testing-library/react-hooks": "8.0.1",
     "@testing-library/react-native": "11.3.0",
     "@types/css-tree": "^1.0.7",
@@ -76,20 +72,10 @@
     "@types/react-is": "17.0.3",
     "@types/react-native": "0.70.6",
     "@types/use-sync-external-store": "0.0.3",
-<<<<<<< HEAD
-    "babel-plugin-tester": "10.1.0",
-    "jest": "29.2.1",
-    "jest-environment-jsdom": "29.2.1",
-    "metro-react-native-babel-preset": "0.73.2",
-=======
-    "@typescript-eslint/eslint-plugin": "5.41.0",
-    "@typescript-eslint/parser": "5.41.0",
     "babel-plugin-tester": "10.1.0",
     "jest": "29.2.2",
     "jest-environment-jsdom": "29.2.2",
     "metro-react-native-babel-preset": "0.73.3",
-    "moti": "0.20.0",
->>>>>>> 74a1c164
     "react": "18.2.0",
     "react-dom": "18.2.0",
     "react-native": "0.70.4",
