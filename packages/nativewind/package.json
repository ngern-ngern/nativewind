--- conflicted
+++ resolved
@@ -50,17 +50,11 @@
   ],
   "dependencies": {
     "@babel/helper-module-imports": "7.18.6",
-<<<<<<< HEAD
-    "@babel/types": "7.19.4",
+    "@babel/types": "7.20.0",
     "class-variance-authority": "^0.2.4",
     "css-tree": "^2.2.1",
     "find-cache-dir": "^3.3.2",
     "jest-expo": "^46.0.1",
-=======
-    "@babel/types": "7.20.0",
-    "css-mediaquery": "^0.1.2",
-    "css-to-react-native": "^3.0.0",
->>>>>>> 06ee2017
     "micromatch": "^4.0.5",
     "react-is": "^18.1.0",
     "tailwind-merge": "^1.7.0",
@@ -69,31 +63,16 @@
   "devDependencies": {
     "@babel/core": "7.19.6",
     "@babel/plugin-syntax-jsx": "7.18.6",
-<<<<<<< HEAD
     "@testing-library/react-hooks": "8.0.1",
     "@testing-library/react-native": "11.3.0",
     "@types/css-tree": "^1.0.7",
     "@types/find-cache-dir": "^3.2.1",
-    "@types/jest": "29.2.0",
-=======
-    "@cspell/eslint-plugin": "6.13.3",
-    "@testing-library/react-hooks": "8.0.1",
-    "@testing-library/react-native": "11.3.0",
-    "@types/css": "0.0.33",
-    "@types/css-mediaquery": "0.1.1",
-    "@types/css-to-react-native": "3.0.0",
     "@types/jest": "29.2.1",
->>>>>>> 06ee2017
     "@types/micromatch": "4.0.2",
     "@types/react": "18.0.24",
     "@types/react-is": "17.0.3",
     "@types/react-native": "0.70.6",
     "@types/use-sync-external-store": "0.0.3",
-<<<<<<< HEAD
-=======
-    "@typescript-eslint/eslint-plugin": "5.42.0",
-    "@typescript-eslint/parser": "5.42.0",
->>>>>>> 06ee2017
     "babel-plugin-tester": "10.1.0",
     "jest": "29.2.2",
     "jest-environment-jsdom": "29.2.2",
