import {
  Dimensions,
  StyleSheet as RNStyleSheet,
  Appearance,
} from "react-native";

<<<<<<< HEAD
import { CssInteropStyleSheet, ExtractedAnimation } from "../../types";
import { INTERNAL_FLAGS as INTERNAL_FLAGS, INTERNAL_RESET } from "../../shared";
=======
import {
  CssInteropStyleSheet,
  ExtractedAnimation,
  StyleRuleSet,
} from "../../types";
import { INTERNAL_FLAGS as INTERNAL_FLAGS, INTERNAL_RESET } from "../../shared";
import { observableNotifyQueue } from "../observable";
>>>>>>> 4232087b
import { globalStyles, upsertGlobalStyle } from "./style-store";
import {
  colorScheme,
  cssVariableObservable,
<<<<<<< HEAD
  externalCallbackRef,
  rem,
  rootVariables,
  universalVariables,
=======
  globalVariables,
  externalCallbackRef,
  rem,
>>>>>>> 4232087b
  vh,
  vw,
  warned,
  warnings,
} from "./globals";

<<<<<<< HEAD
=======
export const opaqueStyles = new WeakMap<object, StyleRuleSet>();
>>>>>>> 4232087b
export const animationMap = new Map<string, ExtractedAnimation>();
export { globalStyles };

const commonStyleSheet: CssInteropStyleSheet = {
  [INTERNAL_FLAGS]: {},
  [INTERNAL_RESET]({ dimensions = Dimensions, appearance = Appearance } = {}) {
    globalStyles.clear();
    animationMap.clear();
    warnings.clear();
    warned.clear();
    rem.set(14, false);
    vw[INTERNAL_RESET](dimensions);
    vh[INTERNAL_RESET](dimensions);
    colorScheme[INTERNAL_RESET](appearance);
    observableNotifyQueue.clear();
  },
  getFlag(name) {
    return this[INTERNAL_FLAGS][name];
  },
  unstable_hook_onClassName(callback) {
    externalCallbackRef.current = callback;
  },
  register() {
    throw new Error("Stylesheet.register is not yet implemented");
  },
  getGlobalStyle(name: string) {
    return globalStyles.get(name);
  },
  registerCompiled(options) {
    // console.log(JSON.stringify(options, null, 2));
    this[INTERNAL_FLAGS]["$$receivedData"] = "true";

    if (options.flags) {
      Object.assign(this[INTERNAL_FLAGS], options.flags);
    }

    options.rules?.forEach((rule) => upsertGlobalStyle(rule[0], rule[1]));

    options.keyframes?.forEach((keyframe) => {
      animationMap.set(keyframe[0], keyframe[1]);
    });

    if (options.rootVariables) {
      for (const [name, value] of Object.entries(options.rootVariables)) {
<<<<<<< HEAD
        let variable = rootVariables[name];
        if (!variable) {
          variable = cssVariableObservable(value);
          rootVariables[name] = variable;
=======
        let variable = globalVariables.root.get(name);
        if (!variable) {
          variable = cssVariableObservable(value);
          globalVariables.root.set(name, variable);
>>>>>>> 4232087b
        }
        variable.set(value);
      }
    }

    if (options.universalVariables) {
      for (const [name, value] of Object.entries(options.universalVariables)) {
<<<<<<< HEAD
        let variable = universalVariables[name];
        if (!variable) {
          variable = cssVariableObservable(value);
          universalVariables[name] = variable;
        }
        variable.set(value);
=======
        let signal = globalVariables.universal.get(name);
        if (signal) {
          signal.set(value);
        } else {
          signal = cssVariableObservable(value, { name: `root:${name}` });
          globalVariables.universal.set(name, signal);
        }
>>>>>>> 4232087b
      }
    }

    if (options.rem) rem.set(options.rem);
  },
};

export const StyleSheet = Object.assign({}, commonStyleSheet, RNStyleSheet);<|MERGE_RESOLUTION|>--- conflicted
+++ resolved
@@ -4,42 +4,22 @@
   Appearance,
 } from "react-native";
 
-<<<<<<< HEAD
 import { CssInteropStyleSheet, ExtractedAnimation } from "../../types";
 import { INTERNAL_FLAGS as INTERNAL_FLAGS, INTERNAL_RESET } from "../../shared";
-=======
-import {
-  CssInteropStyleSheet,
-  ExtractedAnimation,
-  StyleRuleSet,
-} from "../../types";
-import { INTERNAL_FLAGS as INTERNAL_FLAGS, INTERNAL_RESET } from "../../shared";
-import { observableNotifyQueue } from "../observable";
->>>>>>> 4232087b
 import { globalStyles, upsertGlobalStyle } from "./style-store";
 import {
   colorScheme,
   cssVariableObservable,
-<<<<<<< HEAD
   externalCallbackRef,
   rem,
   rootVariables,
   universalVariables,
-=======
-  globalVariables,
-  externalCallbackRef,
-  rem,
->>>>>>> 4232087b
   vh,
   vw,
   warned,
   warnings,
 } from "./globals";
 
-<<<<<<< HEAD
-=======
-export const opaqueStyles = new WeakMap<object, StyleRuleSet>();
->>>>>>> 4232087b
 export const animationMap = new Map<string, ExtractedAnimation>();
 export { globalStyles };
 
@@ -84,17 +64,10 @@
 
     if (options.rootVariables) {
       for (const [name, value] of Object.entries(options.rootVariables)) {
-<<<<<<< HEAD
         let variable = rootVariables[name];
         if (!variable) {
           variable = cssVariableObservable(value);
           rootVariables[name] = variable;
-=======
-        let variable = globalVariables.root.get(name);
-        if (!variable) {
-          variable = cssVariableObservable(value);
-          globalVariables.root.set(name, variable);
->>>>>>> 4232087b
         }
         variable.set(value);
       }
@@ -102,22 +75,12 @@
 
     if (options.universalVariables) {
       for (const [name, value] of Object.entries(options.universalVariables)) {
-<<<<<<< HEAD
         let variable = universalVariables[name];
         if (!variable) {
           variable = cssVariableObservable(value);
           universalVariables[name] = variable;
         }
         variable.set(value);
-=======
-        let signal = globalVariables.universal.get(name);
-        if (signal) {
-          signal.set(value);
-        } else {
-          signal = cssVariableObservable(value, { name: `root:${name}` });
-          globalVariables.universal.set(name, signal);
-        }
->>>>>>> 4232087b
       }
     }
 
