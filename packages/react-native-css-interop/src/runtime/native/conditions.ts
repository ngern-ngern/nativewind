import type {
  ContainerCondition,
  Declaration,
  MediaFeatureComparison,
  MediaFeatureValue,
  MediaQuery,
  QueryFeatureFor_MediaFeatureId,
} from "lightningcss";

import {
  AttributeCondition,
  AttributeDependency,
  ExtractedContainerQuery,
  PropState,
  PseudoClassesQuery,
  StyleRule,
} from "../../types";
import { colorScheme, isReduceMotionEnabled, rem, vh, vw } from "./globals";
import { Platform } from "react-native";
import { DEFAULT_CONTAINER_NAME } from "../../shared";
import { Effect } from "../observable";
<<<<<<< HEAD
import type { ComponentState } from "./native-interop";
import { StyleRuleObservable } from "./style-rule-observable";
=======
import { InheritedParentContext } from "./inherited-context";
>>>>>>> 4232087b

interface ConditionReference {
  width: number | { get: (effect?: Effect) => number };
  height: number | { get: (effect?: Effect) => number };
}

export function testRule(
<<<<<<< HEAD
  state: StyleRuleObservable,
  styleRule: StyleRule,
  props: Record<string, any> | null | undefined,
) {
  if (styleRule.pseudoClasses) {
    if (!testPseudoClasses(state, state.component, styleRule.pseudoClasses)) {
=======
  state: PropState,
  context: InheritedParentContext,
  declaration: StyleRule,
  props: Record<string, any>,
) {
  if (declaration.pseudoClasses) {
    if (!testPseudoClasses(state, context, declaration.pseudoClasses)) {
>>>>>>> 4232087b
      return false;
    }
  }

<<<<<<< HEAD
  if (styleRule.media && !testMediaQueries(state, styleRule.media)) {
=======
  if (declaration.media && !testMediaQueries(state, declaration.media)) {
>>>>>>> 4232087b
    return false;
  }

  if (
<<<<<<< HEAD
    styleRule.containerQuery &&
    !testContainerQuery(state, state.component, styleRule.containerQuery)
=======
    declaration.containerQuery &&
    !testContainerQuery(state, context, declaration.containerQuery)
>>>>>>> 4232087b
  ) {
    return false;
  }

<<<<<<< HEAD
  if (styleRule.attrs) {
    for (const attrCondition of styleRule.attrs) {
      const attrValue = getTestAttributeValue(props, attrCondition);
      state.attributeDependencies.push({
=======
  if (declaration.attrs) {
    for (const attrCondition of declaration.attrs) {
      const attrValue = getTestAttributeValue(props, attrCondition);
      state.attributes.push({
>>>>>>> 4232087b
        ...attrCondition,
        previous: attrValue,
      });

      if (!testAttribute(attrValue, attrCondition)) {
        return false;
      }
    }
  }

  return true;
}

export function testMediaQueries(effect: Effect, mediaQueries: MediaQuery[]) {
  return mediaQueries.every((query) => testMediaQuery(effect, query));
}

/**
 * Test a media query against current conditions
 */
export function testMediaQuery(
  effect: Effect,
  mediaQuery: MediaQuery,
  conditionReference: ConditionReference = {
    width: vw,
    height: vh,
  },
) {
  const pass = testCondition(effect, mediaQuery.condition, conditionReference);
  return mediaQuery.qualifier === "not" ? !pass : pass;
}

export function testPseudoClasses(
  effect: Effect,
<<<<<<< HEAD
  state: ComponentState,
=======
  context: InheritedParentContext,
>>>>>>> 4232087b
  meta: PseudoClassesQuery,
) {
  /* If any of these conditions fail, it fails failed */
  let passed = true;
<<<<<<< HEAD
  if (meta.active) passed = state.getActive(effect) && passed;
  if (meta.hover) passed = state.getHover(effect) && passed;
  if (meta.focus) passed = state.getFocus(effect) && passed;
=======
  if (meta.active) passed = context.getActive(effect) && passed;
  if (meta.hover) passed = context.getHover(effect) && passed;
  if (meta.focus) passed = context.getFocus(effect) && passed;
>>>>>>> 4232087b
  return passed;
}

export function testContainerQuery(
  effect: Effect,
<<<<<<< HEAD
  state: ComponentState,
=======
  state: InheritedParentContext,
>>>>>>> 4232087b
  containerQuery: ExtractedContainerQuery[] | undefined,
) {
  // If there is no query, we passed
  if (!containerQuery || containerQuery.length === 0) {
    return true;
  }

  return containerQuery.every((query) => {
<<<<<<< HEAD
    let container: ComponentState | undefined;
    if (query.name) {
      container = state.containers[query.name];
      // If the query has a name, but the container doesn't exist, we failed
      if (!container) return false;
    }

    // If the query has a name, we use the container with that name
    // Otherwise default to the last container
    if (!container) container = state.containers[DEFAULT_CONTAINER_NAME];
=======
    let container = query.name ? state.getContainer(query.name, effect) : null;
    // If the query has a name, but the container doesn't exist, we failed
    if (query.name && !container) return false;

    // If the query has a name, we use the container with that name
    // Otherwise default to the last container
    if (!container)
      container = state.getContainer(DEFAULT_CONTAINER_NAME, effect);
>>>>>>> 4232087b

    // We failed if the container doesn't exist (e.g no default container)
    if (!container) return false;

    const context = container.get(effect)!;

    if (
      query.pseudoClasses &&
<<<<<<< HEAD
      !testPseudoClasses(effect, container, query.pseudoClasses)
=======
      !testPseudoClasses(effect, context, query.pseudoClasses)
>>>>>>> 4232087b
    ) {
      return false;
    }

    // If there is no condition, we passed (maybe only named as specified)
    if (!query.condition) return true;

<<<<<<< HEAD
    const layout = container.getLayout(effect) || [0, 0];
=======
    const layout = context.getLayout(effect) || [0, 0];
>>>>>>> 4232087b

    return testCondition(effect, query.condition, {
      width: layout[0],
      height: layout[1],
    });
  });
}

/**
 * Test a media condition against current conditions
 * This is also used for container queries
 */
export function testCondition(
  effect: Effect,
  condition: ContainerCondition<Declaration> | null | undefined,
  conditionReference: ConditionReference,
): boolean {
  if (!condition) return true;

  if (condition.type === "operation") {
    if (condition.operator === "and") {
      return condition.conditions.every((c) => {
        return testCondition(effect, c, conditionReference);
      });
    } else {
      return condition.conditions.some((c) => {
        return testCondition(effect, c, conditionReference);
      });
    }
  } else if (condition.type === "not") {
    return !testCondition(effect, condition.value, conditionReference);
  } else if (condition.type === "style") {
    // TODO
    return false;
  }

  return testFeature(effect, condition.value, conditionReference);
}

function testFeature(
  effect: Effect,
  feature: QueryFeatureFor_MediaFeatureId,
  conditionReference: ConditionReference,
) {
  switch (feature.type) {
    case "plain":
      return testPlainFeature(effect, feature, conditionReference);
    case "range":
      return testRange(effect, feature, conditionReference);
    case "boolean":
      return testBoolean(effect, feature);
    case "interval":
      return false;
    default:
      feature satisfies never;
  }

  return false;
}

function testPlainFeature(
  effect: Effect,
  feature: Extract<QueryFeatureFor_MediaFeatureId, { type: "plain" }>,
  ref: ConditionReference,
) {
  const value = getMediaFeatureValue(effect, feature.value);

  if (value === null) {
    return false;
  }

  switch (feature.name) {
    case "display-mode":
      return value === "native" || Platform.OS === value;
    case "prefers-color-scheme":
      return colorScheme.get(effect) === value;
    case "width":
      return testComparison(effect, "equal", ref.width, value);
    case "min-width":
      return testComparison(effect, "greater-than-equal", ref.width, value);
    case "max-width":
      return testComparison(effect, "less-than-equal", ref.width, value);
    case "height":
      return testComparison(effect, "equal", ref.height, value);
    case "min-height":
      return testComparison(effect, "greater-than-equal", ref.height, value);
    case "max-height":
      return testComparison(effect, "less-than-equal", ref.height, value);
    case "orientation":
      return value === "landscape"
        ? testComparison(effect, "less-than", ref.height, ref.width)
        : testComparison(effect, "greater-than-equal", ref.height, ref.width);
    default:
      return false;
  }
}

function getMediaFeatureValue(effect: Effect, value: MediaFeatureValue) {
  if (value.type === "number") {
    return value.value;
  } else if (value.type === "length") {
    if (value.value.type === "value") {
      const length = value.value.value;
      switch (length.unit) {
        case "px":
          return length.value;
        case "rem":
          return length.value * rem.get(effect);
        default:
          return null;
      }
    } else {
      return null;
    }
  } else if (value.type === "ident") {
    return value.value;
  }

  return null;
}

function testRange(
  effect: Effect,
  feature: Extract<QueryFeatureFor_MediaFeatureId, { type: "range" }>,
  ref: ConditionReference,
) {
  const value = getMediaFeatureValue(effect, feature.value);

  if (value === null || typeof value !== "number") {
    return false;
  }

  switch (feature.name) {
    case "height":
      return testComparison(effect, feature.operator, ref.height, value);
    case "width":
      return testComparison(effect, feature.operator, ref.width, value);
    default:
      return false;
  }
}

function testComparison(
  effect: Effect,
  comparison: MediaFeatureComparison,
  ref: number | { get(effect: Effect): number },
  value: unknown,
) {
  ref = unwrap(effect, ref);
  value = unwrap(effect, value);

  if (typeof value !== "number") return false;
  switch (comparison) {
    case "equal":
      return ref === value;
    case "greater-than":
      return ref > value;
    case "greater-than-equal":
      return ref >= value;
    case "less-than":
      return ref < value;
    case "less-than-equal":
      return ref < value;
  }
}

function testBoolean(
  effect: Effect,
  feature: Extract<QueryFeatureFor_MediaFeatureId, { type: "boolean" }>,
) {
  switch (feature.name) {
    case "prefers-reduced-motion":
      return isReduceMotionEnabled.get(effect);
  }
  return false;
}

function unwrap<T>(effect: Effect, value: T | { get(effect: Effect): T }): T {
  return value && typeof value === "object" && "get" in value
    ? value.get(effect)
    : value;
}

export function testAttributesChanged(
  props: Record<string, any>,
  attrDependencies: AttributeDependency[],
) {
  return attrDependencies.some((condition) => {
    const current =
      condition.type === "data-attribute"
        ? props["dataSet"]?.[condition.name]
        : props[condition.name];

    return current !== condition.previous;
  });
}

export function getTestAttributeValue(
  props: Record<string, any> | null | undefined,
  condition: AttributeCondition,
) {
  return condition.type === "data-attribute"
<<<<<<< HEAD
    ? props?.["dataSet"]?.[condition.name]
    : props?.[condition.name];
=======
    ? props["dataSet"]?.[condition.name]
    : props[condition.name];
>>>>>>> 4232087b
}

export function testAttribute(propValue: any, condition: AttributeCondition) {
  const operation = condition.operation;

  if (operation == null) return propValue != null;

  switch (operation.operator) {
    case "empty": {
      return propValue == null || propValue == "";
    }
    case "includes":
    case "dash-match":
    case "prefix":
    case "substring":
    case "suffix":
      return false;
    case "equal": {
      return propValue?.toString() === operation.value.toString();
    }
  }
}<|MERGE_RESOLUTION|>--- conflicted
+++ resolved
@@ -19,12 +19,8 @@
 import { Platform } from "react-native";
 import { DEFAULT_CONTAINER_NAME } from "../../shared";
 import { Effect } from "../observable";
-<<<<<<< HEAD
 import type { ComponentState } from "./native-interop";
 import { StyleRuleObservable } from "./style-rule-observable";
-=======
-import { InheritedParentContext } from "./inherited-context";
->>>>>>> 4232087b
 
 interface ConditionReference {
   width: number | { get: (effect?: Effect) => number };
@@ -32,57 +28,31 @@
 }
 
 export function testRule(
-<<<<<<< HEAD
   state: StyleRuleObservable,
   styleRule: StyleRule,
   props: Record<string, any> | null | undefined,
 ) {
   if (styleRule.pseudoClasses) {
     if (!testPseudoClasses(state, state.component, styleRule.pseudoClasses)) {
-=======
-  state: PropState,
-  context: InheritedParentContext,
-  declaration: StyleRule,
-  props: Record<string, any>,
-) {
-  if (declaration.pseudoClasses) {
-    if (!testPseudoClasses(state, context, declaration.pseudoClasses)) {
->>>>>>> 4232087b
-      return false;
-    }
-  }
-
-<<<<<<< HEAD
+      return false;
+    }
+  }
+
   if (styleRule.media && !testMediaQueries(state, styleRule.media)) {
-=======
-  if (declaration.media && !testMediaQueries(state, declaration.media)) {
->>>>>>> 4232087b
     return false;
   }
 
   if (
-<<<<<<< HEAD
     styleRule.containerQuery &&
     !testContainerQuery(state, state.component, styleRule.containerQuery)
-=======
-    declaration.containerQuery &&
-    !testContainerQuery(state, context, declaration.containerQuery)
->>>>>>> 4232087b
   ) {
     return false;
   }
 
-<<<<<<< HEAD
   if (styleRule.attrs) {
     for (const attrCondition of styleRule.attrs) {
       const attrValue = getTestAttributeValue(props, attrCondition);
       state.attributeDependencies.push({
-=======
-  if (declaration.attrs) {
-    for (const attrCondition of declaration.attrs) {
-      const attrValue = getTestAttributeValue(props, attrCondition);
-      state.attributes.push({
->>>>>>> 4232087b
         ...attrCondition,
         previous: attrValue,
       });
@@ -117,34 +87,20 @@
 
 export function testPseudoClasses(
   effect: Effect,
-<<<<<<< HEAD
   state: ComponentState,
-=======
-  context: InheritedParentContext,
->>>>>>> 4232087b
   meta: PseudoClassesQuery,
 ) {
   /* If any of these conditions fail, it fails failed */
   let passed = true;
-<<<<<<< HEAD
   if (meta.active) passed = state.getActive(effect) && passed;
   if (meta.hover) passed = state.getHover(effect) && passed;
   if (meta.focus) passed = state.getFocus(effect) && passed;
-=======
-  if (meta.active) passed = context.getActive(effect) && passed;
-  if (meta.hover) passed = context.getHover(effect) && passed;
-  if (meta.focus) passed = context.getFocus(effect) && passed;
->>>>>>> 4232087b
   return passed;
 }
 
 export function testContainerQuery(
   effect: Effect,
-<<<<<<< HEAD
   state: ComponentState,
-=======
-  state: InheritedParentContext,
->>>>>>> 4232087b
   containerQuery: ExtractedContainerQuery[] | undefined,
 ) {
   // If there is no query, we passed
@@ -153,7 +109,6 @@
   }
 
   return containerQuery.every((query) => {
-<<<<<<< HEAD
     let container: ComponentState | undefined;
     if (query.name) {
       container = state.containers[query.name];
@@ -164,16 +119,6 @@
     // If the query has a name, we use the container with that name
     // Otherwise default to the last container
     if (!container) container = state.containers[DEFAULT_CONTAINER_NAME];
-=======
-    let container = query.name ? state.getContainer(query.name, effect) : null;
-    // If the query has a name, but the container doesn't exist, we failed
-    if (query.name && !container) return false;
-
-    // If the query has a name, we use the container with that name
-    // Otherwise default to the last container
-    if (!container)
-      container = state.getContainer(DEFAULT_CONTAINER_NAME, effect);
->>>>>>> 4232087b
 
     // We failed if the container doesn't exist (e.g no default container)
     if (!container) return false;
@@ -182,11 +127,7 @@
 
     if (
       query.pseudoClasses &&
-<<<<<<< HEAD
       !testPseudoClasses(effect, container, query.pseudoClasses)
-=======
-      !testPseudoClasses(effect, context, query.pseudoClasses)
->>>>>>> 4232087b
     ) {
       return false;
     }
@@ -194,11 +135,7 @@
     // If there is no condition, we passed (maybe only named as specified)
     if (!query.condition) return true;
 
-<<<<<<< HEAD
     const layout = container.getLayout(effect) || [0, 0];
-=======
-    const layout = context.getLayout(effect) || [0, 0];
->>>>>>> 4232087b
 
     return testCondition(effect, query.condition, {
       width: layout[0],
@@ -401,13 +338,8 @@
   condition: AttributeCondition,
 ) {
   return condition.type === "data-attribute"
-<<<<<<< HEAD
     ? props?.["dataSet"]?.[condition.name]
     : props?.[condition.name];
-=======
-    ? props["dataSet"]?.[condition.name]
-    : props[condition.name];
->>>>>>> 4232087b
 }
 
 export function testAttribute(propValue: any, condition: AttributeCondition) {
