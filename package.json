--- conflicted
+++ resolved
@@ -13,25 +13,15 @@
     "clean": "find . -name 'node_modules' -type d -prune -exec rm -rf '{}' + && rm package-lock.json && npm i"
   },
   "devDependencies": {
-<<<<<<< HEAD
-    "@changesets/cli": "2.24.4",
+    "@changesets/cli": "2.25.0",
     "@cspell/eslint-plugin": "6.10.1",
-    "@types/node": "^18.7.23",
+    "@types/node": "18.7.23",
+    "eslint": "8.25.0",
     "@typescript-eslint/eslint-plugin": "^5.39.0",
     "@typescript-eslint/parser": "^5.39.0",
-    "eslint": "^8.24.0",
-=======
-    "@changesets/cli": "2.25.0",
-    "@types/node": "18.7.23",
-    "eslint": "8.25.0",
->>>>>>> fe41b8f6
     "eslint-config-prettier": "8.5.0",
     "eslint-plugin-unicorn": "44.0.2",
     "prettier": "2.7.1",
-<<<<<<< HEAD
-    "typescript": "^4.8.3"
-=======
     "typescript": "4.8.4"
->>>>>>> fe41b8f6
   }
 }